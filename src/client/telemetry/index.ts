--- conflicted
+++ resolved
@@ -1910,13 +1910,10 @@
      */
     [Telemetry.GatheredNotebookSaved]: undefined | never;
     /**
-<<<<<<< HEAD
-=======
      * Telemetry event sent when the user reports whether Gathered notebook was good or not
      */
     [Telemetry.GatherQualityReport]: { result: 'yes' | 'no' };
     /**
->>>>>>> 0ba42da3
      * Telemetry event sent when the ZMQ native binaries do not work.
      */
     [Telemetry.ZMQNotSupported]: undefined | never;
